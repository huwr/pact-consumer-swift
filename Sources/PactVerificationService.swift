import Foundation

open class PactVerificationService: NSObject {

  typealias VoidHandler = (Result<Void, NSError>) -> Void
  typealias StringHandler = (Result<String, NSError>) -> Void

  public let url: String
  public let port: Int
  public let allowInsecureCertificates: Bool

  open var baseUrl: String {
<<<<<<< HEAD
    return "\(PactMockServiceAPI.url):\(PactMockServiceAPI.port)"
  }

  var networkManager: NetworkManager!

  ///
  /// Networking service that talks to your Pact-Mock-Service (eg: pact-ruby-standalone)
  /// - parameter url: The `url` where your Pact-Mock-Service is running
  /// - parameter port: The port on which your Pact-Mock-Service is listening
  /// - parameter networkLogging: set to `true` for network call and response logging
  /// - parameter networkManager: DI option for your specific NetworkManager
  ///
  public init(
    url: String = "http://localhost",
    port: Int = 1234,
    networkLogging: Bool = false,
    networkManager: NetworkManager? = nil
  ) {
    PactMockServiceAPI.url = url
    PactMockServiceAPI.port = port
    PactMockServiceAPI.enableNetworkLogging = networkLogging

    self.networkManager = networkManager ?? NetworkManager()
  }

  ///
  /// Calls Pact-Mock-Service and sets the interactions between your Consumer and Provider
  ///
  func setup(_ interactions: [Interaction], completion: @escaping (PactResult<Void>) -> Void) {
    self
      .clean { result in
        switch result {
        case .success:

          self.setupInteractions(interactions) { result in
            switch result {
            case .success:
              completion(.success(()))
            case .failure(let error):
              completion(.failure(error))
            }
          }
        case .failure(let error):
          completion(.failure(error))
        }
      }
  }

  ///
  /// Verifies the interactions between your Consumer and Provider
  ///
  func verify(provider: String, consumer: String, completion: @escaping (PactResult<Void>) -> Void) {
    self
      .verifyInteractions { result in
        switch result {
        case .success:
          _ = self.write(provider: provider, consumer: consumer) { result in
            switch result {
            case .success:
              completion(.success(()))
            case .failure(let error):
              completion(.failure(error))
            }
          }
        case .failure(let error):
          completion(.failure(error))
        }
      }
  }

  // MARK: - Fileprivate BrightFuture

  fileprivate func clean(_ completion: @escaping (PactResult<Void>) -> Void) {
    networkManager
      .clean { result in
        switch result {
        case .success:
          completion(.success(()))
        case .failure(let error):
          completion(.failure(error))
        }
      }
  }

  fileprivate func setupInteractions(_ interactions: [Interaction], completion: @escaping (PactResult<Void>) -> Void) {
    let parameters: [String: Any] = ["interactions": interactions.map({ $0.payload() }),
                                     "example_description": "description"]

    networkManager
      .setup(parameters) { setupResult in
        switch setupResult {
        case .success:
          completion(.success(()))
        case .failure(let error):
          completion(.failure(error))
        }
      }
  }

  fileprivate func verifyInteractions(_ completion: @escaping (PactResult<Void>) -> Void) {
    networkManager
      .verify { result in
        switch result {
        case .success:
          completion(.success(()))
        case .failure(let error):
          completion(.failure(error))
        }
      }
  }

  fileprivate func write(provider: String, consumer: String, completion: @escaping (PactResult<Void>) -> Void) {
    let parameters: [String: [String: String]] = ["consumer": [ "name": consumer ],
                                                  "provider": [ "name": provider ]]

    networkManager
      .write(parameters) { result in
        switch result {
        case .success:
          completion(.success(()))
        case .failure(let error):
          completion(.failure(error))
        }
=======
    return "\(url):\(port)"
  }

  enum Router {
    static var baseURLString = "http://example.com"

    case clean
    case setup([String: Any])
    case verify
    case write([String: [String: String]])

    var method: String {
      switch self {
      case .clean:
        return "delete"
      case .setup:
        return "put"
      case .verify:
        return "get"
      case .write:
        return "post"
      }
    }

    var path: String {
      switch self {
      case .clean,
           .setup:
        return "/interactions"
      case .verify:
        return "/interactions/verification"
      case .write:
        return "/pact"
      }
    }

    // MARK: URLRequestConvertible
    func asURLRequest() throws -> URLRequest {
      guard let url = URL(string: Router.baseURLString) else { throw NSError(domain: "", code: 1, userInfo: nil) }
      var urlRequest = URLRequest(url: url.appendingPathComponent(path))
      urlRequest.httpMethod = method
      urlRequest.setValue("true", forHTTPHeaderField: "X-Pact-Mock-Service")

      switch self {
      case .setup(let parameters):
        return try jsonEncode(urlRequest, with: parameters)
      case .write(let parameters):
        return try jsonEncode(urlRequest, with: parameters)
      default:
        return urlRequest
      }
    }

    private func jsonEncode(_ request: URLRequest, with parameters: [String: Any]) throws -> URLRequest {
      var urlRequest = request
      let data = try JSONSerialization.data(withJSONObject: parameters, options: [])

      urlRequest.setValue("application/json", forHTTPHeaderField: "Content-Type")

      urlRequest.httpBody = data
      return urlRequest
    }
  }

  public init(url: String = "http://localhost", port: Int = 1234, allowInsecureCertificates: Bool = false) {
    self.url = url
    self.port = port
    self.allowInsecureCertificates = allowInsecureCertificates

    super.init()

    Router.baseURLString = baseUrl
  }

  // MARK: - Interface

  func setup(_ interactions: [Interaction], completion: @escaping VoidHandler) {
    clean { result in
      switch result {
      case .success:
        self.setupInteractions(interactions) { result in
          self.handleResponse(result: result, completion: completion)
        }
      case .failure(let error):
        completion(.failure(error))
      }
    }
  }

  func verify(provider: String, consumer: String, completion: @escaping VoidHandler) {
    verifyInteractions { result in
      switch result {
      case .success:
        self.write(provider: provider, consumer: consumer) { result in
          self.handleResponse(result: result, completion: completion)
        }
      case .failure(let error):
        completion(.failure(error))
      }
    }
  }

}

// MARK: - Private

private extension PactVerificationService {

  func clean(completion: @escaping VoidHandler) {
    performNetworkRequest(for: Router.clean) { result in
      self.handleResponse(result: result, completion: completion)
    }
  }

  func setupInteractions (_ interactions: [Interaction], completion: @escaping StringHandler) {
    let payload: [String: Any] = [
      "interactions": interactions.map({ $0.payload() }),
      "example_description": "description"
    ]

    performNetworkRequest(for: Router.setup(payload)) { result in
      self.handleResponse(result: result, completion: completion)
    }
  }

  func verifyInteractions(completion: @escaping VoidHandler) {
    performNetworkRequest(for: Router.verify) { result in
      self.handleResponse(result: result, completion: completion)
    }
  }

  func write(provider: String, consumer: String, completion: @escaping StringHandler) {
     let payload = [
       "consumer": ["name": consumer],
       "provider": ["name": provider]
     ]

     performNetworkRequest(for: Router.write(payload)) { result in
       self.handleResponse(result: result, completion: completion)
     }
   }

}

// MARK: - Result handlers

private extension PactVerificationService {

  func handleResponse(result: Result<String, NSError>, completion: @escaping VoidHandler) {
    switch result {
    case .success:
      completion(.success(()))
    case .failure(let error):
      completion(.failure(error))
    }
  }

  func handleResponse(result: Result<String, URLSession.APIServiceError>, completion: @escaping VoidHandler) {
    switch result {
    case .success:
      completion(.success(()))
    case .failure(let error):
      completion(.failure(NSError.prepareWith(message: error.localizedDescription)))
    }
  }

  func handleResponse(result: Result<String, URLSession.APIServiceError>, completion: @escaping StringHandler) {
    switch result {
    case .success(let resultString):
      completion(.success(resultString))
    case .failure(let error):
      completion(.failure(NSError.prepareWith(message: error.localizedDescription)))
    }
  }

}

// MARK: - Network request handler

private extension PactVerificationService {

  private var session: URLSession {
    return URLSession(configuration: .ephemeral, delegate: self, delegateQueue: nil)
  }

  func performNetworkRequest(for router: Router, completion: @escaping (Result<String, URLSession.APIServiceError>) -> Void) {
    do {
      let dataTask = try session.dataTask(with: router.asURLRequest()) { result in
        switch result {
        case .success(let (response, data)):
          guard let statusCode = (response as? HTTPURLResponse)?.statusCode, 200..<299 ~= statusCode else {
            completion(.failure(.invalidResponse(NSError.prepareWith(data: data))))
            return
          }
          guard let responseString = String(data: data, encoding: .utf8) else {
            completion(.failure(.noData))
            return
          }
          completion(.success(responseString))
        case .failure(let error):
          completion(.failure(.apiError(error)))
        }
      }
      dataTask.resume()
    } catch let error {
      completion(.failure(.dataTaskError(error)))
    }
  }

}

// MARK: - Type Extensions

private extension NSError {

  static func prepareWith(userInfo: [String: Any]) -> NSError {
    return NSError(domain: "error", code: 0, userInfo: userInfo)
  }

  static func prepareWith(message: String) -> NSError {
    return NSError(domain: "error", code: 0, userInfo: [NSLocalizedDescriptionKey: NSLocalizedString("Error", value: message, comment: "")]) //swiftlint:disable:this line_length
  }

  static func prepareWith(data: Data) -> NSError {
    return NSError(domain: "error", code: 0, userInfo: [NSLocalizedDescriptionKey: NSLocalizedString("Error", value: "\(String(data: data, encoding: .utf8) ?? "Failed to cast response Data into String")", comment: "")]) //swiftlint:disable:this line_length
  }

}

private extension URLSession {

  enum APIServiceError: Error {
    case apiError(Error)
    case dataTaskError(Error)
    case decodeError
    case invalidEndpoint
    case invalidResponse(Error)
    case noData
  }

  func dataTask(with url: URLRequest, result: @escaping (Result<(URLResponse, Data), Error>) -> Void) -> URLSessionDataTask {
    return dataTask(with: url) { (data, response, error) in
      guard error == nil else {
        result(.failure(error!))
        return
>>>>>>> 69589289
      }

      guard let response = response, let data = data else {
        let error = NSLocalizedString("Error", value: "No response or missing expected data", comment: "")
        result(.failure(NSError.prepareWith(userInfo: [NSLocalizedDescriptionKey: error])))
        return
      }

      result(.success((response, data)))
    }
<<<<<<< HEAD
=======
  }

}

extension URLSession.APIServiceError: LocalizedError {

  public var localizedDescription: String {
    switch self {
    case .apiError(let error),
         .dataTaskError(let error),
         .invalidResponse(let error):
      return error.localizedDescription
    case .decodeError:
      return URLSession.APIServiceError.decodeError.localizedDescription
    case .invalidEndpoint:
      return URLSession.APIServiceError.invalidEndpoint.localizedDescription
    case .noData:
      return URLSession.APIServiceError.noData.localizedDescription
    }
  }

}

extension PactVerificationService: URLSessionDelegate {

  public func urlSession(
    _ session: URLSession,
    didReceive challenge: URLAuthenticationChallenge,
    completionHandler: @escaping (URLSession.AuthChallengeDisposition, URLCredential?) -> Void
  ) {
    guard challenge.protectionSpace.authenticationMethod == NSURLAuthenticationMethodServerTrust,
      allowInsecureCertificates,
      let serverTrust = challenge.protectionSpace.serverTrust else {
        completionHandler(.performDefaultHandling, nil)
        return
    }

    let proposedCredential = URLCredential(trust: serverTrust)
    completionHandler(.useCredential, proposedCredential)
  }

>>>>>>> 69589289
}<|MERGE_RESOLUTION|>--- conflicted
+++ resolved
@@ -10,131 +10,6 @@
   public let allowInsecureCertificates: Bool
 
   open var baseUrl: String {
-<<<<<<< HEAD
-    return "\(PactMockServiceAPI.url):\(PactMockServiceAPI.port)"
-  }
-
-  var networkManager: NetworkManager!
-
-  ///
-  /// Networking service that talks to your Pact-Mock-Service (eg: pact-ruby-standalone)
-  /// - parameter url: The `url` where your Pact-Mock-Service is running
-  /// - parameter port: The port on which your Pact-Mock-Service is listening
-  /// - parameter networkLogging: set to `true` for network call and response logging
-  /// - parameter networkManager: DI option for your specific NetworkManager
-  ///
-  public init(
-    url: String = "http://localhost",
-    port: Int = 1234,
-    networkLogging: Bool = false,
-    networkManager: NetworkManager? = nil
-  ) {
-    PactMockServiceAPI.url = url
-    PactMockServiceAPI.port = port
-    PactMockServiceAPI.enableNetworkLogging = networkLogging
-
-    self.networkManager = networkManager ?? NetworkManager()
-  }
-
-  ///
-  /// Calls Pact-Mock-Service and sets the interactions between your Consumer and Provider
-  ///
-  func setup(_ interactions: [Interaction], completion: @escaping (PactResult<Void>) -> Void) {
-    self
-      .clean { result in
-        switch result {
-        case .success:
-
-          self.setupInteractions(interactions) { result in
-            switch result {
-            case .success:
-              completion(.success(()))
-            case .failure(let error):
-              completion(.failure(error))
-            }
-          }
-        case .failure(let error):
-          completion(.failure(error))
-        }
-      }
-  }
-
-  ///
-  /// Verifies the interactions between your Consumer and Provider
-  ///
-  func verify(provider: String, consumer: String, completion: @escaping (PactResult<Void>) -> Void) {
-    self
-      .verifyInteractions { result in
-        switch result {
-        case .success:
-          _ = self.write(provider: provider, consumer: consumer) { result in
-            switch result {
-            case .success:
-              completion(.success(()))
-            case .failure(let error):
-              completion(.failure(error))
-            }
-          }
-        case .failure(let error):
-          completion(.failure(error))
-        }
-      }
-  }
-
-  // MARK: - Fileprivate BrightFuture
-
-  fileprivate func clean(_ completion: @escaping (PactResult<Void>) -> Void) {
-    networkManager
-      .clean { result in
-        switch result {
-        case .success:
-          completion(.success(()))
-        case .failure(let error):
-          completion(.failure(error))
-        }
-      }
-  }
-
-  fileprivate func setupInteractions(_ interactions: [Interaction], completion: @escaping (PactResult<Void>) -> Void) {
-    let parameters: [String: Any] = ["interactions": interactions.map({ $0.payload() }),
-                                     "example_description": "description"]
-
-    networkManager
-      .setup(parameters) { setupResult in
-        switch setupResult {
-        case .success:
-          completion(.success(()))
-        case .failure(let error):
-          completion(.failure(error))
-        }
-      }
-  }
-
-  fileprivate func verifyInteractions(_ completion: @escaping (PactResult<Void>) -> Void) {
-    networkManager
-      .verify { result in
-        switch result {
-        case .success:
-          completion(.success(()))
-        case .failure(let error):
-          completion(.failure(error))
-        }
-      }
-  }
-
-  fileprivate func write(provider: String, consumer: String, completion: @escaping (PactResult<Void>) -> Void) {
-    let parameters: [String: [String: String]] = ["consumer": [ "name": consumer ],
-                                                  "provider": [ "name": provider ]]
-
-    networkManager
-      .write(parameters) { result in
-        switch result {
-        case .success:
-          completion(.success(()))
-        case .failure(let error):
-          completion(.failure(error))
-        }
-=======
     return "\(url):\(port)"
   }
 
@@ -380,7 +255,6 @@
       guard error == nil else {
         result(.failure(error!))
         return
->>>>>>> 69589289
       }
 
       guard let response = response, let data = data else {
@@ -391,8 +265,6 @@
 
       result(.success((response, data)))
     }
-<<<<<<< HEAD
-=======
   }
 
 }
@@ -434,5 +306,4 @@
     completionHandler(.useCredential, proposedCredential)
   }
 
->>>>>>> 69589289
 }