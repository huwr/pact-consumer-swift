--- conflicted
+++ resolved
@@ -26,12 +26,8 @@
   public init(
     provider: String,
     consumer: String,
-<<<<<<< HEAD
-    pactVerificationService: PactVerificationService
-=======
     pactVerificationService: PactVerificationService,
     errorReporter: ErrorReporter
->>>>>>> 69589289
   ) {
     self.provider = provider
     self.consumer = consumer
@@ -170,62 +166,6 @@
     timeout: TimeInterval = 30,
     testFunction: @escaping (_ testComplete: @escaping () -> Void) -> Void
   ) {
-<<<<<<< HEAD
-
-    let group = DispatchGroup()
-    let queue = DispatchQueue.global()
-
-    group.enter()
-    queue.async(group: group) { self.setup(queue: queue, testFunction: testFunction) { group.leave() } }
-
-    group.notify(queue: queue) { self.verify(file: file, line: line) { () in } }
-
-    _ = group.wait(timeout: .now() + timeout)
-  }
-
-  // MARK: - Private
-
-  private func setup(
-    queue: DispatchQueue,
-    testFunction: @escaping (_ testComplete: @escaping () -> Void) -> Void,
-    done: @escaping () -> Void
-  ) {
-    self
-      .pactVerificationService
-      .setup(self.interactions) { result in
-        switch result {
-        case .success:
-          queue.async {
-            testFunction { () in
-              done()
-            }
-          }
-        case .failure(let error):
-          fail("Error setting up pact: \(error.localizedDescription)")
-        }
-      }
-  }
-
-  private func verify(
-    file: FileString? = #file,
-    line: UInt? = #line,
-    doneHandler: @escaping () -> Void
-  ) {
-    self
-      .pactVerificationService
-      .verify(provider: self.provider, consumer: self.consumer) { result in
-        switch result {
-        case .success:
-          doneHandler()
-        case .failure(let error):
-          self.failtAt(
-            file: file,
-            line: line,
-            with: "Verification error (check build log for mismatches): \(error.localizedDescription)"
-          )
-        }
-      }
-=======
     waitUntilWithLocation(timeout: timeout, file: file, line: line) { done in
       self
         .pactVerificationService
@@ -255,20 +195,14 @@
           }
         }
     }
->>>>>>> 69589289
   }
 
   // MARK: - Helper methods
 
-<<<<<<< HEAD
-  private func failtAt(
-=======
   private func failWithLocation(
     _ message: String,
->>>>>>> 69589289
     file: FileString?,
-    line: UInt?,
-    with message: String
+    line: UInt?
   ) {
     if let fileName = file, let lineNumber = line {
       self.errorReporter.reportFailure(message, file: fileName, line: lineNumber)
@@ -276,8 +210,6 @@
       self.errorReporter.reportFailure(message)
     }
   }
-<<<<<<< HEAD
-=======
 
   private func waitUntilWithLocation(
     timeout: TimeInterval,
@@ -291,5 +223,4 @@
       return waitUntil(timeout: timeout, action: action)
     }
   }
->>>>>>> 69589289
 }