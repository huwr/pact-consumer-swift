--- conflicted
+++ resolved
@@ -54,67 +54,10 @@
 		AD17A6701F74BB8400219F39 /* Matcher.swift in Sources */ = {isa = PBXBuildFile; fileRef = AD17A64B1F74BA8A00219F39 /* Matcher.swift */; };
 		AD17A6711F74BB8400219F39 /* MockService.swift in Sources */ = {isa = PBXBuildFile; fileRef = AD17A64C1F74BA8A00219F39 /* MockService.swift */; };
 		AD17A6721F74BB8400219F39 /* PactVerificationService.swift in Sources */ = {isa = PBXBuildFile; fileRef = AD17A64D1F74BA8A00219F39 /* PactVerificationService.swift */; };
-<<<<<<< HEAD
-		ADC03E1C1F74C41B003FCA6A /* Nimble.framework in Frameworks */ = {isa = PBXBuildFile; fileRef = ADC03E191F74C41B003FCA6A /* Nimble.framework */; };
-		ADC03E201F74C492003FCA6A /* Nimble.framework in Frameworks */ = {isa = PBXBuildFile; fileRef = ADC03E191F74C41B003FCA6A /* Nimble.framework */; };
-		ADC03E221F74C492003FCA6A /* Quick.framework in Frameworks */ = {isa = PBXBuildFile; fileRef = ADC03E211F74C492003FCA6A /* Quick.framework */; };
-		ADC03E271F74C64F003FCA6A /* Nimble.framework in Frameworks */ = {isa = PBXBuildFile; fileRef = ADC03E241F74C64E003FCA6A /* Nimble.framework */; };
-		ADC03E2B1F74C68E003FCA6A /* Nimble.framework in Frameworks */ = {isa = PBXBuildFile; fileRef = ADC03E241F74C64E003FCA6A /* Nimble.framework */; };
-		ADC03E2F1F74C68E003FCA6A /* Quick.framework in Frameworks */ = {isa = PBXBuildFile; fileRef = ADC03E2D1F74C68E003FCA6A /* Quick.framework */; };
-		ADC03E351F74C8A5003FCA6A /* Nimble.framework in Frameworks */ = {isa = PBXBuildFile; fileRef = ADC03E301F74C8A5003FCA6A /* Nimble.framework */; };
-		ADC03E391F74C8A5003FCA6A /* Quick.framework in Frameworks */ = {isa = PBXBuildFile; fileRef = ADC03E341F74C8A5003FCA6A /* Quick.framework */; };
-		ADC03E3C1F74C8EE003FCA6A /* Nimble.framework in Frameworks */ = {isa = PBXBuildFile; fileRef = ADC03E301F74C8A5003FCA6A /* Nimble.framework */; };
-=======
->>>>>>> 69589289
 		ADC03E3D1F74C920003FCA6A /* InteractionSpec.swift in Sources */ = {isa = PBXBuildFile; fileRef = AD17A6511F74BAA900219F39 /* InteractionSpec.swift */; };
 		ADC03E3E1F74C920003FCA6A /* MatcherSpec.swift in Sources */ = {isa = PBXBuildFile; fileRef = AD17A6501F74BAA900219F39 /* MatcherSpec.swift */; };
 		ADC03E3F1F74C987003FCA6A /* OCAnimalServiceClient.m in Sources */ = {isa = PBXBuildFile; fileRef = AD17A6541F74BAC700219F39 /* OCAnimalServiceClient.m */; };
 		ADC03E401F74C989003FCA6A /* PactObjectiveCTests.m in Sources */ = {isa = PBXBuildFile; fileRef = AD17A6531F74BAC700219F39 /* PactObjectiveCTests.m */; };
-<<<<<<< HEAD
-		ADD82FCB22AF8E4D00FAADB6 /* EndPointType.swift in Sources */ = {isa = PBXBuildFile; fileRef = ADD82FCA22AF8E4D00FAADB6 /* EndPointType.swift */; };
-		ADD82FD122AF8F3A00FAADB6 /* HTTPMethod.swift in Sources */ = {isa = PBXBuildFile; fileRef = ADD82FD022AF8F3A00FAADB6 /* HTTPMethod.swift */; };
-		ADD82FD322AF8F7B00FAADB6 /* HTTPTask.swift in Sources */ = {isa = PBXBuildFile; fileRef = ADD82FD222AF8F7B00FAADB6 /* HTTPTask.swift */; };
-		ADD82FD522AF900200FAADB6 /* ParameterEncoding.swift in Sources */ = {isa = PBXBuildFile; fileRef = ADD82FD422AF900200FAADB6 /* ParameterEncoding.swift */; };
-		ADD82FD722AF915400FAADB6 /* NetworkError.swift in Sources */ = {isa = PBXBuildFile; fileRef = ADD82FD622AF915400FAADB6 /* NetworkError.swift */; };
-		ADD82FD922AF91D600FAADB6 /* URLParameterEncoding.swift in Sources */ = {isa = PBXBuildFile; fileRef = ADD82FD822AF91D600FAADB6 /* URLParameterEncoding.swift */; };
-		ADD82FDB22AF93EA00FAADB6 /* JSONParameterEncoder.swift in Sources */ = {isa = PBXBuildFile; fileRef = ADD82FDA22AF93EA00FAADB6 /* JSONParameterEncoder.swift */; };
-		ADD82FDD22AF94CC00FAADB6 /* NetworkRouter.swift in Sources */ = {isa = PBXBuildFile; fileRef = ADD82FDC22AF94CC00FAADB6 /* NetworkRouter.swift */; };
-		ADD82FDF22AF954600FAADB6 /* Router.swift in Sources */ = {isa = PBXBuildFile; fileRef = ADD82FDE22AF954600FAADB6 /* Router.swift */; };
-		ADD82FE122AF98EB00FAADB6 /* PactMockServiceAPI.swift in Sources */ = {isa = PBXBuildFile; fileRef = ADD82FE022AF98EB00FAADB6 /* PactMockServiceAPI.swift */; };
-		ADD82FE322AFB64C00FAADB6 /* NetworkManager.swift in Sources */ = {isa = PBXBuildFile; fileRef = ADD82FE222AFB64C00FAADB6 /* NetworkManager.swift */; };
-		ADD82FE522AFB95E00FAADB6 /* NetworkResponse.swift in Sources */ = {isa = PBXBuildFile; fileRef = ADD82FE422AFB95E00FAADB6 /* NetworkResponse.swift */; };
-		ADD82FE722AFB97600FAADB6 /* Result.swift in Sources */ = {isa = PBXBuildFile; fileRef = ADD82FE622AFB97600FAADB6 /* Result.swift */; };
-		ADD82FE922B04CB500FAADB6 /* NetworkLogger.swift in Sources */ = {isa = PBXBuildFile; fileRef = ADD82FE822B04CB500FAADB6 /* NetworkLogger.swift */; };
-		ADD82FEA22B1321E00FAADB6 /* EndPointType.swift in Sources */ = {isa = PBXBuildFile; fileRef = ADD82FCA22AF8E4D00FAADB6 /* EndPointType.swift */; };
-		ADD82FEB22B1321E00FAADB6 /* PactMockServiceAPI.swift in Sources */ = {isa = PBXBuildFile; fileRef = ADD82FE022AF98EB00FAADB6 /* PactMockServiceAPI.swift */; };
-		ADD82FEC22B1321E00FAADB6 /* NetworkManager.swift in Sources */ = {isa = PBXBuildFile; fileRef = ADD82FE222AFB64C00FAADB6 /* NetworkManager.swift */; };
-		ADD82FED22B1321E00FAADB6 /* NetworkResponse.swift in Sources */ = {isa = PBXBuildFile; fileRef = ADD82FE422AFB95E00FAADB6 /* NetworkResponse.swift */; };
-		ADD82FEE22B1321E00FAADB6 /* Result.swift in Sources */ = {isa = PBXBuildFile; fileRef = ADD82FE622AFB97600FAADB6 /* Result.swift */; };
-		ADD82FEF22B1321E00FAADB6 /* HTTPMethod.swift in Sources */ = {isa = PBXBuildFile; fileRef = ADD82FD022AF8F3A00FAADB6 /* HTTPMethod.swift */; };
-		ADD82FF022B1321E00FAADB6 /* HTTPTask.swift in Sources */ = {isa = PBXBuildFile; fileRef = ADD82FD222AF8F7B00FAADB6 /* HTTPTask.swift */; };
-		ADD82FF122B1321E00FAADB6 /* NetworkRouter.swift in Sources */ = {isa = PBXBuildFile; fileRef = ADD82FDC22AF94CC00FAADB6 /* NetworkRouter.swift */; };
-		ADD82FF222B1321E00FAADB6 /* Router.swift in Sources */ = {isa = PBXBuildFile; fileRef = ADD82FDE22AF954600FAADB6 /* Router.swift */; };
-		ADD82FF322B1321E00FAADB6 /* NetworkLogger.swift in Sources */ = {isa = PBXBuildFile; fileRef = ADD82FE822B04CB500FAADB6 /* NetworkLogger.swift */; };
-		ADD82FF422B1321E00FAADB6 /* NetworkError.swift in Sources */ = {isa = PBXBuildFile; fileRef = ADD82FD622AF915400FAADB6 /* NetworkError.swift */; };
-		ADD82FF522B1321E00FAADB6 /* ParameterEncoding.swift in Sources */ = {isa = PBXBuildFile; fileRef = ADD82FD422AF900200FAADB6 /* ParameterEncoding.swift */; };
-		ADD82FF622B1321E00FAADB6 /* URLParameterEncoding.swift in Sources */ = {isa = PBXBuildFile; fileRef = ADD82FD822AF91D600FAADB6 /* URLParameterEncoding.swift */; };
-		ADD82FF722B1321E00FAADB6 /* JSONParameterEncoder.swift in Sources */ = {isa = PBXBuildFile; fileRef = ADD82FDA22AF93EA00FAADB6 /* JSONParameterEncoder.swift */; };
-		ADD82FF822B1324600FAADB6 /* EndPointType.swift in Sources */ = {isa = PBXBuildFile; fileRef = ADD82FCA22AF8E4D00FAADB6 /* EndPointType.swift */; };
-		ADD82FF922B1324600FAADB6 /* PactMockServiceAPI.swift in Sources */ = {isa = PBXBuildFile; fileRef = ADD82FE022AF98EB00FAADB6 /* PactMockServiceAPI.swift */; };
-		ADD82FFA22B1324600FAADB6 /* NetworkManager.swift in Sources */ = {isa = PBXBuildFile; fileRef = ADD82FE222AFB64C00FAADB6 /* NetworkManager.swift */; };
-		ADD82FFB22B1324600FAADB6 /* NetworkResponse.swift in Sources */ = {isa = PBXBuildFile; fileRef = ADD82FE422AFB95E00FAADB6 /* NetworkResponse.swift */; };
-		ADD82FFC22B1324600FAADB6 /* Result.swift in Sources */ = {isa = PBXBuildFile; fileRef = ADD82FE622AFB97600FAADB6 /* Result.swift */; };
-		ADD82FFD22B1324600FAADB6 /* HTTPMethod.swift in Sources */ = {isa = PBXBuildFile; fileRef = ADD82FD022AF8F3A00FAADB6 /* HTTPMethod.swift */; };
-		ADD82FFE22B1324600FAADB6 /* HTTPTask.swift in Sources */ = {isa = PBXBuildFile; fileRef = ADD82FD222AF8F7B00FAADB6 /* HTTPTask.swift */; };
-		ADD82FFF22B1324600FAADB6 /* NetworkRouter.swift in Sources */ = {isa = PBXBuildFile; fileRef = ADD82FDC22AF94CC00FAADB6 /* NetworkRouter.swift */; };
-		ADD8300022B1324600FAADB6 /* Router.swift in Sources */ = {isa = PBXBuildFile; fileRef = ADD82FDE22AF954600FAADB6 /* Router.swift */; };
-		ADD8300122B1324600FAADB6 /* NetworkLogger.swift in Sources */ = {isa = PBXBuildFile; fileRef = ADD82FE822B04CB500FAADB6 /* NetworkLogger.swift */; };
-		ADD8300222B1324600FAADB6 /* NetworkError.swift in Sources */ = {isa = PBXBuildFile; fileRef = ADD82FD622AF915400FAADB6 /* NetworkError.swift */; };
-		ADD8300322B1324600FAADB6 /* ParameterEncoding.swift in Sources */ = {isa = PBXBuildFile; fileRef = ADD82FD422AF900200FAADB6 /* ParameterEncoding.swift */; };
-		ADD8300422B1324600FAADB6 /* URLParameterEncoding.swift in Sources */ = {isa = PBXBuildFile; fileRef = ADD82FD822AF91D600FAADB6 /* URLParameterEncoding.swift */; };
-		ADD8300522B1324600FAADB6 /* JSONParameterEncoder.swift in Sources */ = {isa = PBXBuildFile; fileRef = ADD82FDA22AF93EA00FAADB6 /* JSONParameterEncoder.swift */; };
-=======
->>>>>>> 69589289
 /* End PBXBuildFile section */
 
 /* Begin PBXContainerItemProxy section */
@@ -167,29 +110,6 @@
 		AD17A6521F74BAC600219F39 /* OCAnimalServiceClient.h */ = {isa = PBXFileReference; lastKnownFileType = sourcecode.c.h; path = OCAnimalServiceClient.h; sourceTree = "<group>"; };
 		AD17A6531F74BAC700219F39 /* PactObjectiveCTests.m */ = {isa = PBXFileReference; lastKnownFileType = sourcecode.c.objc; path = PactObjectiveCTests.m; sourceTree = "<group>"; };
 		AD17A6541F74BAC700219F39 /* OCAnimalServiceClient.m */ = {isa = PBXFileReference; lastKnownFileType = sourcecode.c.objc; path = OCAnimalServiceClient.m; sourceTree = "<group>"; };
-<<<<<<< HEAD
-		ADC03E191F74C41B003FCA6A /* Nimble.framework */ = {isa = PBXFileReference; lastKnownFileType = wrapper.framework; name = Nimble.framework; path = Carthage/Build/iOS/Nimble.framework; sourceTree = "<group>"; };
-		ADC03E211F74C492003FCA6A /* Quick.framework */ = {isa = PBXFileReference; lastKnownFileType = wrapper.framework; name = Quick.framework; path = Carthage/Build/iOS/Quick.framework; sourceTree = "<group>"; };
-		ADC03E241F74C64E003FCA6A /* Nimble.framework */ = {isa = PBXFileReference; lastKnownFileType = wrapper.framework; name = Nimble.framework; path = Carthage/Build/Mac/Nimble.framework; sourceTree = "<group>"; };
-		ADC03E2D1F74C68E003FCA6A /* Quick.framework */ = {isa = PBXFileReference; lastKnownFileType = wrapper.framework; name = Quick.framework; path = Carthage/Build/Mac/Quick.framework; sourceTree = "<group>"; };
-		ADC03E301F74C8A5003FCA6A /* Nimble.framework */ = {isa = PBXFileReference; lastKnownFileType = wrapper.framework; name = Nimble.framework; path = Carthage/Build/tvOS/Nimble.framework; sourceTree = "<group>"; };
-		ADC03E341F74C8A5003FCA6A /* Quick.framework */ = {isa = PBXFileReference; lastKnownFileType = wrapper.framework; name = Quick.framework; path = Carthage/Build/tvOS/Quick.framework; sourceTree = "<group>"; };
-		ADD82FCA22AF8E4D00FAADB6 /* EndPointType.swift */ = {isa = PBXFileReference; lastKnownFileType = sourcecode.swift; path = EndPointType.swift; sourceTree = "<group>"; };
-		ADD82FD022AF8F3A00FAADB6 /* HTTPMethod.swift */ = {isa = PBXFileReference; lastKnownFileType = sourcecode.swift; path = HTTPMethod.swift; sourceTree = "<group>"; };
-		ADD82FD222AF8F7B00FAADB6 /* HTTPTask.swift */ = {isa = PBXFileReference; lastKnownFileType = sourcecode.swift; path = HTTPTask.swift; sourceTree = "<group>"; };
-		ADD82FD422AF900200FAADB6 /* ParameterEncoding.swift */ = {isa = PBXFileReference; lastKnownFileType = sourcecode.swift; path = ParameterEncoding.swift; sourceTree = "<group>"; };
-		ADD82FD622AF915400FAADB6 /* NetworkError.swift */ = {isa = PBXFileReference; lastKnownFileType = sourcecode.swift; path = NetworkError.swift; sourceTree = "<group>"; };
-		ADD82FD822AF91D600FAADB6 /* URLParameterEncoding.swift */ = {isa = PBXFileReference; lastKnownFileType = sourcecode.swift; path = URLParameterEncoding.swift; sourceTree = "<group>"; };
-		ADD82FDA22AF93EA00FAADB6 /* JSONParameterEncoder.swift */ = {isa = PBXFileReference; lastKnownFileType = sourcecode.swift; path = JSONParameterEncoder.swift; sourceTree = "<group>"; };
-		ADD82FDC22AF94CC00FAADB6 /* NetworkRouter.swift */ = {isa = PBXFileReference; lastKnownFileType = sourcecode.swift; path = NetworkRouter.swift; sourceTree = "<group>"; };
-		ADD82FDE22AF954600FAADB6 /* Router.swift */ = {isa = PBXFileReference; lastKnownFileType = sourcecode.swift; path = Router.swift; sourceTree = "<group>"; };
-		ADD82FE022AF98EB00FAADB6 /* PactMockServiceAPI.swift */ = {isa = PBXFileReference; lastKnownFileType = sourcecode.swift; path = PactMockServiceAPI.swift; sourceTree = "<group>"; };
-		ADD82FE222AFB64C00FAADB6 /* NetworkManager.swift */ = {isa = PBXFileReference; lastKnownFileType = sourcecode.swift; path = NetworkManager.swift; sourceTree = "<group>"; };
-		ADD82FE422AFB95E00FAADB6 /* NetworkResponse.swift */ = {isa = PBXFileReference; lastKnownFileType = sourcecode.swift; path = NetworkResponse.swift; sourceTree = "<group>"; };
-		ADD82FE622AFB97600FAADB6 /* Result.swift */ = {isa = PBXFileReference; lastKnownFileType = sourcecode.swift; path = Result.swift; sourceTree = "<group>"; };
-		ADD82FE822B04CB500FAADB6 /* NetworkLogger.swift */ = {isa = PBXFileReference; lastKnownFileType = sourcecode.swift; path = NetworkLogger.swift; sourceTree = "<group>"; };
-=======
->>>>>>> 69589289
 /* End PBXFileReference section */
 
 /* Begin PBXFrameworksBuildPhase section */
@@ -197,10 +117,6 @@
 			isa = PBXFrameworksBuildPhase;
 			buildActionMask = 2147483647;
 			files = (
-<<<<<<< HEAD
-				ADC03E1C1F74C41B003FCA6A /* Nimble.framework in Frameworks */,
-=======
->>>>>>> 69589289
 			);
 			runOnlyForDeploymentPostprocessing = 0;
 		};
@@ -209,11 +125,6 @@
 			buildActionMask = 2147483647;
 			files = (
 				AD17A5921F74AF5300219F39 /* PactConsumerSwift.framework in Frameworks */,
-<<<<<<< HEAD
-				ADC03E221F74C492003FCA6A /* Quick.framework in Frameworks */,
-				ADC03E201F74C492003FCA6A /* Nimble.framework in Frameworks */,
-=======
->>>>>>> 69589289
 			);
 			runOnlyForDeploymentPostprocessing = 0;
 		};
@@ -221,10 +132,6 @@
 			isa = PBXFrameworksBuildPhase;
 			buildActionMask = 2147483647;
 			files = (
-<<<<<<< HEAD
-				ADC03E271F74C64F003FCA6A /* Nimble.framework in Frameworks */,
-=======
->>>>>>> 69589289
 			);
 			runOnlyForDeploymentPostprocessing = 0;
 		};
@@ -233,11 +140,6 @@
 			buildActionMask = 2147483647;
 			files = (
 				AD17A5B11F74AFB000219F39 /* PactConsumerSwift.framework in Frameworks */,
-<<<<<<< HEAD
-				ADC03E2B1F74C68E003FCA6A /* Nimble.framework in Frameworks */,
-				ADC03E2F1F74C68E003FCA6A /* Quick.framework in Frameworks */,
-=======
->>>>>>> 69589289
 			);
 			runOnlyForDeploymentPostprocessing = 0;
 		};
@@ -245,10 +147,6 @@
 			isa = PBXFrameworksBuildPhase;
 			buildActionMask = 2147483647;
 			files = (
-<<<<<<< HEAD
-				ADC03E3C1F74C8EE003FCA6A /* Nimble.framework in Frameworks */,
-=======
->>>>>>> 69589289
 			);
 			runOnlyForDeploymentPostprocessing = 0;
 		};
@@ -257,11 +155,6 @@
 			buildActionMask = 2147483647;
 			files = (
 				AD17A5CD1F74AFC900219F39 /* PactConsumerSwift.framework in Frameworks */,
-<<<<<<< HEAD
-				ADC03E351F74C8A5003FCA6A /* Nimble.framework in Frameworks */,
-				ADC03E391F74C8A5003FCA6A /* Quick.framework in Frameworks */,
-=======
->>>>>>> 69589289
 			);
 			runOnlyForDeploymentPostprocessing = 0;
 		};
@@ -372,75 +265,6 @@
 			path = PactConsumerSwiftTests;
 			sourceTree = "<group>";
 		};
-<<<<<<< HEAD
-		ADC03E171F74C2C0003FCA6A /* Frameworks */ = {
-			isa = PBXGroup;
-			children = (
-				ADC03E301F74C8A5003FCA6A /* Nimble.framework */,
-				ADC03E341F74C8A5003FCA6A /* Quick.framework */,
-				ADC03E2D1F74C68E003FCA6A /* Quick.framework */,
-				ADC03E241F74C64E003FCA6A /* Nimble.framework */,
-				ADC03E211F74C492003FCA6A /* Quick.framework */,
-				ADC03E191F74C41B003FCA6A /* Nimble.framework */,
-			);
-			name = Frameworks;
-			sourceTree = "<group>";
-		};
-		ADD82FC922AF8E0E00FAADB6 /* Networking */ = {
-			isa = PBXGroup;
-			children = (
-				ADD82FCC22AF8EB600FAADB6 /* EndPoint */,
-				ADD82FCD22AF8EC000FAADB6 /* Manager */,
-				ADD82FCE22AF8EC700FAADB6 /* Service */,
-				ADD82FCF22AF8ED000FAADB6 /* Encoding */,
-			);
-			name = Networking;
-			sourceTree = "<group>";
-		};
-		ADD82FCC22AF8EB600FAADB6 /* EndPoint */ = {
-			isa = PBXGroup;
-			children = (
-				ADD82FCA22AF8E4D00FAADB6 /* EndPointType.swift */,
-				ADD82FE022AF98EB00FAADB6 /* PactMockServiceAPI.swift */,
-			);
-			name = EndPoint;
-			sourceTree = "<group>";
-		};
-		ADD82FCD22AF8EC000FAADB6 /* Manager */ = {
-			isa = PBXGroup;
-			children = (
-				ADD82FE222AFB64C00FAADB6 /* NetworkManager.swift */,
-				ADD82FE422AFB95E00FAADB6 /* NetworkResponse.swift */,
-				ADD82FE622AFB97600FAADB6 /* Result.swift */,
-			);
-			name = Manager;
-			sourceTree = "<group>";
-		};
-		ADD82FCE22AF8EC700FAADB6 /* Service */ = {
-			isa = PBXGroup;
-			children = (
-				ADD82FD022AF8F3A00FAADB6 /* HTTPMethod.swift */,
-				ADD82FD222AF8F7B00FAADB6 /* HTTPTask.swift */,
-				ADD82FDC22AF94CC00FAADB6 /* NetworkRouter.swift */,
-				ADD82FDE22AF954600FAADB6 /* Router.swift */,
-				ADD82FE822B04CB500FAADB6 /* NetworkLogger.swift */,
-			);
-			name = Service;
-			sourceTree = "<group>";
-		};
-		ADD82FCF22AF8ED000FAADB6 /* Encoding */ = {
-			isa = PBXGroup;
-			children = (
-				ADD82FD622AF915400FAADB6 /* NetworkError.swift */,
-				ADD82FD422AF900200FAADB6 /* ParameterEncoding.swift */,
-				ADD82FD822AF91D600FAADB6 /* URLParameterEncoding.swift */,
-				ADD82FDA22AF93EA00FAADB6 /* JSONParameterEncoder.swift */,
-			);
-			name = Encoding;
-			sourceTree = "<group>";
-		};
-=======
->>>>>>> 69589289
 /* End PBXGroup section */
 
 /* Begin PBXHeadersBuildPhase section */
@@ -728,7 +552,7 @@
 			);
 			runOnlyForDeploymentPostprocessing = 0;
 			shellPath = /bin/sh;
-			shellScript = "carthage copy-frameworks\n";
+			shellScript = "PATH=/usr/local/bin:$PATH\ncarthage copy-frameworks\n";
 		};
 		AD17A6251F74B59000219F39 /* Copy Carthage Frameworks */ = {
 			isa = PBXShellScriptBuildPhase;
@@ -736,18 +560,14 @@
 			files = (
 			);
 			inputPaths = (
-<<<<<<< HEAD
-				"$(SRCROOT)/Carthage/Build/iOS/Nimble.framework",
-=======
 				"$(SRCROOT)/Carthage/Build/$(CARTHAGE_SUBFOLDER)/Nimble.framework",
->>>>>>> 69589289
 			);
 			name = "Copy Carthage Frameworks";
 			outputPaths = (
 			);
 			runOnlyForDeploymentPostprocessing = 0;
 			shellPath = /bin/sh;
-			shellScript = "carthage copy-frameworks\n";
+			shellScript = "PATH=/usr/local/bin:$PATH\ncarthage copy-frameworks\n";
 		};
 		AD17A6261F74B59100219F39 /* Run Swiftlint */ = {
 			isa = PBXShellScriptBuildPhase;
@@ -776,7 +596,7 @@
 			);
 			runOnlyForDeploymentPostprocessing = 0;
 			shellPath = /bin/sh;
-			shellScript = "carthage copy-frameworks\n";
+			shellScript = "PATH=/usr/local/bin:$PATH\ncarthage copy-frameworks\n";
 		};
 		AD17A6281F74B5A700219F39 /* Run Swiftlint */ = {
 			isa = PBXShellScriptBuildPhase;
@@ -807,11 +627,7 @@
 			);
 			runOnlyForDeploymentPostprocessing = 0;
 			shellPath = /bin/sh;
-<<<<<<< HEAD
-			shellScript = "carthage copy-frameworks\n";
-=======
 			shellScript = "PATH=/usr/local/bin:$PATH\n\ncarthage copy-frameworks\n";
->>>>>>> 69589289
 		};
 		AD17A62C1F74B6EC00219F39 /* Copy Carthage Frameworks */ = {
 			isa = PBXShellScriptBuildPhase;
@@ -821,21 +637,14 @@
 			inputPaths = (
 				"$(SRCROOT)/Carthage/Build/Mac/Nimble.framework",
 				"$(SRCROOT)/Carthage/Build/Mac/Quick.framework",
-<<<<<<< HEAD
-=======
 				"$(SRCROOT)/Carthage/Build/Mac/OHHTTPStubs.framework",
->>>>>>> 69589289
 			);
 			name = "Copy Carthage Frameworks";
 			outputPaths = (
 			);
 			runOnlyForDeploymentPostprocessing = 0;
 			shellPath = /bin/sh;
-<<<<<<< HEAD
-			shellScript = "carthage copy-frameworks\n";
-=======
 			shellScript = "PATH=/usr/local/bin:$PATH\ncarthage copy-frameworks\n";
->>>>>>> 69589289
 		};
 		AD17A62D1F74B6F700219F39 /* Copy Carthage Frameworks */ = {
 			isa = PBXShellScriptBuildPhase;
@@ -845,17 +654,14 @@
 			inputPaths = (
 				"$(SRCROOT)/Carthage/Build/tvOS/Nimble.framework",
 				"$(SRCROOT)/Carthage/Build/tvOS/Quick.framework",
-<<<<<<< HEAD
-=======
 				"$(SRCROOT)/Carthage/Build/tvOS/OHHTTPStubs.framework",
->>>>>>> 69589289
 			);
 			name = "Copy Carthage Frameworks";
 			outputPaths = (
 			);
 			runOnlyForDeploymentPostprocessing = 0;
 			shellPath = /bin/sh;
-			shellScript = "carthage copy-frameworks\n";
+			shellScript = "PATH=/usr/local/bin:$PATH\ncarthage copy-frameworks\n";
 		};
 		ADB5B72A22C4EDB600301FB0 /* Check Dependencies */ = {
 			isa = PBXShellScriptBuildPhase;
